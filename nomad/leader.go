package nomad

import (
	"bytes"
	"context"
	"errors"
	"fmt"
	"math/rand"
	"net"
	"time"

	"golang.org/x/time/rate"

	"github.com/armon/go-metrics"
	memdb "github.com/hashicorp/go-memdb"
	"github.com/hashicorp/nomad/nomad/state"
	"github.com/hashicorp/nomad/nomad/structs"
	"github.com/hashicorp/raft"
	"github.com/hashicorp/serf/serf"
)

const (
	// failedEvalUnblockInterval is the interval at which failed evaluations are
	// unblocked to re-enter the scheduler. A failed evaluation occurs under
	// high contention when the schedulers plan does not make progress.
	failedEvalUnblockInterval = 1 * time.Minute

	// replicationRateLimit is used to rate limit how often data is replicated
	// between the authoritative region and the local region
	replicationRateLimit rate.Limit = 10.0
)

// monitorLeadership is used to monitor if we acquire or lose our role
// as the leader in the Raft cluster. There is some work the leader is
// expected to do, so we must react to changes
func (s *Server) monitorLeadership() {
	var stopCh chan struct{}
	for {
		select {
		case isLeader := <-s.leaderCh:
			if isLeader {
				stopCh = make(chan struct{})
				go s.leaderLoop(stopCh)
				s.logger.Printf("[INFO] nomad: cluster leadership acquired")
			} else if stopCh != nil {
				close(stopCh)
				stopCh = nil
				s.logger.Printf("[INFO] nomad: cluster leadership lost")
			}
		case <-s.shutdownCh:
			return
		}
	}
}

// leaderLoop runs as long as we are the leader to run various
// maintence activities
func (s *Server) leaderLoop(stopCh chan struct{}) {
	// Ensure we revoke leadership on stepdown
	defer s.revokeLeadership()

	var reconcileCh chan serf.Member
	establishedLeader := false

RECONCILE:
	// Setup a reconciliation timer
	reconcileCh = nil
	interval := time.After(s.config.ReconcileInterval)

	// Apply a raft barrier to ensure our FSM is caught up
	start := time.Now()
	barrier := s.raft.Barrier(0)
	if err := barrier.Error(); err != nil {
		s.logger.Printf("[ERR] nomad: failed to wait for barrier: %v", err)
		goto WAIT
	}
	metrics.MeasureSince([]string{"nomad", "leader", "barrier"}, start)

	// Check if we need to handle initial leadership actions
	if !establishedLeader {
		if err := s.establishLeadership(stopCh); err != nil {
			s.logger.Printf("[ERR] nomad: failed to establish leadership: %v", err)
			goto WAIT
		}
		establishedLeader = true
	}

	// Reconcile any missing data
	if err := s.reconcile(); err != nil {
		s.logger.Printf("[ERR] nomad: failed to reconcile: %v", err)
		goto WAIT
	}

	// Initial reconcile worked, now we can process the channel
	// updates
	reconcileCh = s.reconcileCh

WAIT:
	// Wait until leadership is lost
	for {
		select {
		case <-stopCh:
			return
		case <-s.shutdownCh:
			return
		case <-interval:
			goto RECONCILE
		case member := <-reconcileCh:
			s.reconcileMember(member)
		}
	}
}

// establishLeadership is invoked once we become leader and are able
// to invoke an initial barrier. The barrier is used to ensure any
// previously inflight transactions have been committed and that our
// state is up-to-date.
func (s *Server) establishLeadership(stopCh chan struct{}) error {
	// Disable workers to free half the cores for use in the plan queue and
	// evaluation broker
	if numWorkers := len(s.workers); numWorkers > 1 {
		// Disabling 3/4 of the workers frees CPU for raft and the
		// plan applier which uses 1/2 the cores.
		for i := 0; i < (3 * numWorkers / 4); i++ {
			s.workers[i].SetPause(true)
		}
	}

	// Enable the plan queue, since we are now the leader
	s.planQueue.SetEnabled(true)

	// Start the plan evaluator
	go s.planApply()

	// Enable the eval broker, since we are now the leader
	s.evalBroker.SetEnabled(true)

	// Enable the blocked eval tracker, since we are now the leader
	s.blockedEvals.SetEnabled(true)

	// Enable the deployment watcher, since we are now the leader
	if err := s.deploymentWatcher.SetEnabled(true, s.State()); err != nil {
		return err
	}

	// Restore the eval broker state
	if err := s.restoreEvals(); err != nil {
		return err
	}

	// Activate the vault client
	s.vault.SetActive(true)
	if err := s.restoreRevokingAccessors(); err != nil {
		return err
	}

	// Enable the periodic dispatcher, since we are now the leader.
	s.periodicDispatcher.SetEnabled(true)

	// Restore the periodic dispatcher state
	if err := s.restorePeriodicDispatcher(); err != nil {
		return err
	}

	// Scheduler periodic jobs
	go s.schedulePeriodic(stopCh)

	// Reap any failed evaluations
	go s.reapFailedEvaluations(stopCh)

	// Reap any duplicate blocked evaluations
	go s.reapDupBlockedEvaluations(stopCh)

	// Periodically unblock failed allocations
	go s.periodicUnblockFailedEvals(stopCh)

	// Setup the heartbeat timers. This is done both when starting up or when
	// a leader fail over happens. Since the timers are maintained by the leader
	// node, effectively this means all the timers are renewed at the time of failover.
	// The TTL contract is that the session will not be expired before the TTL,
	// so expiring it later is allowable.
	//
	// This MUST be done after the initial barrier to ensure the latest Nodes
	// are available to be initialized. Otherwise initialization may use stale
	// data.
	if err := s.initializeHeartbeatTimers(); err != nil {
		s.logger.Printf("[ERR] nomad: heartbeat timer setup failed: %v", err)
		return err
	}

	// COMPAT 0.4 - 0.4.1
	// Reconcile the summaries of the registered jobs. We reconcile summaries
	// only if the server is 0.4.1 since summaries are not present in 0.4 they
	// might be incorrect after upgrading to 0.4.1 the summaries might not be
	// correct
	if err := s.reconcileJobSummaries(); err != nil {
		return fmt.Errorf("unable to reconcile job summaries: %v", err)
	}

	// Start replication of ACLs and Policies if they are enabled,
	// and we are not the authoritative region.
	if s.config.ACLEnabled && s.config.Region != s.config.AuthoritativeRegion {
		go s.replicateACLPolicies(stopCh)
		go s.replicateACLTokens(stopCh)
<<<<<<< HEAD
		go s.replicateSentinelPolicies(stopCh)
=======
>>>>>>> 1dc79e07
	}
	return nil
}

// restoreEvals is used to restore pending evaluations into the eval broker and
// blocked evaluations into the blocked eval tracker. The broker and blocked
// eval tracker is maintained only by the leader, so it must be restored anytime
// a leadership transition takes place.
func (s *Server) restoreEvals() error {
	// Get an iterator over every evaluation
	ws := memdb.NewWatchSet()
	iter, err := s.fsm.State().Evals(ws)
	if err != nil {
		return fmt.Errorf("failed to get evaluations: %v", err)
	}

	for {
		raw := iter.Next()
		if raw == nil {
			break
		}
		eval := raw.(*structs.Evaluation)

		if eval.ShouldEnqueue() {
			s.evalBroker.Enqueue(eval)
		} else if eval.ShouldBlock() {
			s.blockedEvals.Block(eval)
		}
	}
	return nil
}

// restoreRevokingAccessors is used to restore Vault accessors that should be
// revoked.
func (s *Server) restoreRevokingAccessors() error {
	// An accessor should be revoked if its allocation or node is terminal
	ws := memdb.NewWatchSet()
	state := s.fsm.State()
	iter, err := state.VaultAccessors(ws)
	if err != nil {
		return fmt.Errorf("failed to get vault accessors: %v", err)
	}

	var revoke []*structs.VaultAccessor
	for {
		raw := iter.Next()
		if raw == nil {
			break
		}

		va := raw.(*structs.VaultAccessor)

		// Check the allocation
		alloc, err := state.AllocByID(ws, va.AllocID)
		if err != nil {
			return fmt.Errorf("failed to lookup allocation %q: %v", va.AllocID, err)
		}
		if alloc == nil || alloc.Terminated() {
			// No longer running and should be revoked
			revoke = append(revoke, va)
			continue
		}

		// Check the node
		node, err := state.NodeByID(ws, va.NodeID)
		if err != nil {
			return fmt.Errorf("failed to lookup node %q: %v", va.NodeID, err)
		}
		if node == nil || node.TerminalStatus() {
			// Node is terminal so any accessor from it should be revoked
			revoke = append(revoke, va)
			continue
		}
	}

	if len(revoke) != 0 {
		if err := s.vault.RevokeTokens(context.Background(), revoke, true); err != nil {
			return fmt.Errorf("failed to revoke tokens: %v", err)
		}
	}

	return nil
}

// restorePeriodicDispatcher is used to restore all periodic jobs into the
// periodic dispatcher. It also determines if a periodic job should have been
// created during the leadership transition and force runs them. The periodic
// dispatcher is maintained only by the leader, so it must be restored anytime a
// leadership transition takes place.
func (s *Server) restorePeriodicDispatcher() error {
	ws := memdb.NewWatchSet()
	iter, err := s.fsm.State().JobsByPeriodic(ws, true)
	if err != nil {
		return fmt.Errorf("failed to get periodic jobs: %v", err)
	}

	now := time.Now()
	for i := iter.Next(); i != nil; i = iter.Next() {
		job := i.(*structs.Job)

		// We skip adding parameterized jobs because they themselves aren't
		// tracked, only the dispatched children are.
		if job.IsParameterized() {
			continue
		}

		s.periodicDispatcher.Add(job)

		// If the periodic job has never been launched before, launch will hold
		// the time the periodic job was added. Otherwise it has the last launch
		// time of the periodic job.
		launch, err := s.fsm.State().PeriodicLaunchByID(ws, job.ID)
		if err != nil || launch == nil {
			return fmt.Errorf("failed to get periodic launch time: %v", err)
		}

		// nextLaunch is the next launch that should occur.
		nextLaunch := job.Periodic.Next(launch.Launch.In(job.Periodic.GetLocation()))

		// We skip force launching the job if  there should be no next launch
		// (the zero case) or if the next launch time is in the future. If it is
		// in the future, it will be handled by the periodic dispatcher.
		if nextLaunch.IsZero() || !nextLaunch.Before(now) {
			continue
		}

		if _, err := s.periodicDispatcher.ForceRun(job.ID); err != nil {
			msg := fmt.Sprintf("force run of periodic job %q failed: %v", job.ID, err)
			s.logger.Printf("[ERR] nomad.periodic: %s", msg)
			return errors.New(msg)
		}
		s.logger.Printf("[DEBUG] nomad.periodic: periodic job %q force"+
			" run during leadership establishment", job.ID)
	}

	return nil
}

// schedulePeriodic is used to do periodic job dispatch while we are leader
func (s *Server) schedulePeriodic(stopCh chan struct{}) {
	evalGC := time.NewTicker(s.config.EvalGCInterval)
	defer evalGC.Stop()
	nodeGC := time.NewTicker(s.config.NodeGCInterval)
	defer nodeGC.Stop()
	jobGC := time.NewTicker(s.config.JobGCInterval)
	defer jobGC.Stop()

	// getLatest grabs the latest index from the state store. It returns true if
	// the index was retrieved successfully.
	getLatest := func() (uint64, bool) {
		snapshotIndex, err := s.fsm.State().LatestIndex()
		if err != nil {
			s.logger.Printf("[ERR] nomad: failed to determine state store's index: %v", err)
			return 0, false
		}

		return snapshotIndex, true
	}

	for {

		select {
		case <-evalGC.C:
			if index, ok := getLatest(); ok {
				s.evalBroker.Enqueue(s.coreJobEval(structs.CoreJobEvalGC, index))
			}
		case <-nodeGC.C:
			if index, ok := getLatest(); ok {
				s.evalBroker.Enqueue(s.coreJobEval(structs.CoreJobNodeGC, index))
			}
		case <-jobGC.C:
			if index, ok := getLatest(); ok {
				s.evalBroker.Enqueue(s.coreJobEval(structs.CoreJobJobGC, index))
			}
		case <-stopCh:
			return
		}
	}
}

// coreJobEval returns an evaluation for a core job
func (s *Server) coreJobEval(job string, modifyIndex uint64) *structs.Evaluation {
	return &structs.Evaluation{
		ID:          structs.GenerateUUID(),
		Priority:    structs.CoreJobPriority,
		Type:        structs.JobTypeCore,
		TriggeredBy: structs.EvalTriggerScheduled,
		JobID:       job,
		Status:      structs.EvalStatusPending,
		ModifyIndex: modifyIndex,
	}
}

// reapFailedEvaluations is used to reap evaluations that
// have reached their delivery limit and should be failed
func (s *Server) reapFailedEvaluations(stopCh chan struct{}) {
	for {
		select {
		case <-stopCh:
			return
		default:
			// Scan for a failed evaluation
			eval, token, err := s.evalBroker.Dequeue([]string{failedQueue}, time.Second)
			if err != nil {
				return
			}
			if eval == nil {
				continue
			}

			// Update the status to failed
			updateEval := eval.Copy()
			updateEval.Status = structs.EvalStatusFailed
			updateEval.StatusDescription = fmt.Sprintf("evaluation reached delivery limit (%d)", s.config.EvalDeliveryLimit)
			s.logger.Printf("[WARN] nomad: eval %#v reached delivery limit, marking as failed", updateEval)

			// Create a follow-up evaluation that will be used to retry the
			// scheduling for the job after the cluster is hopefully more stable
			// due to the fairly large backoff.
			followupEvalWait := s.config.EvalFailedFollowupBaselineDelay +
				time.Duration(rand.Int63n(int64(s.config.EvalFailedFollowupDelayRange)))
			followupEval := eval.CreateFailedFollowUpEval(followupEvalWait)

			// Update via Raft
			req := structs.EvalUpdateRequest{
				Evals: []*structs.Evaluation{updateEval, followupEval},
			}
			if _, _, err := s.raftApply(structs.EvalUpdateRequestType, &req); err != nil {
				s.logger.Printf("[ERR] nomad: failed to update failed eval %#v and create a follow-up: %v", updateEval, err)
				continue
			}

			// Ack completion
			s.evalBroker.Ack(eval.ID, token)
		}
	}
}

// reapDupBlockedEvaluations is used to reap duplicate blocked evaluations and
// should be cancelled.
func (s *Server) reapDupBlockedEvaluations(stopCh chan struct{}) {
	for {
		select {
		case <-stopCh:
			return
		default:
			// Scan for duplicate blocked evals.
			dups := s.blockedEvals.GetDuplicates(time.Second)
			if dups == nil {
				continue
			}

			cancel := make([]*structs.Evaluation, len(dups))
			for i, dup := range dups {
				// Update the status to cancelled
				newEval := dup.Copy()
				newEval.Status = structs.EvalStatusCancelled
				newEval.StatusDescription = fmt.Sprintf("existing blocked evaluation exists for job %q", newEval.JobID)
				cancel[i] = newEval
			}

			// Update via Raft
			req := structs.EvalUpdateRequest{
				Evals: cancel,
			}
			if _, _, err := s.raftApply(structs.EvalUpdateRequestType, &req); err != nil {
				s.logger.Printf("[ERR] nomad: failed to update duplicate evals %#v: %v", cancel, err)
				continue
			}
		}
	}
}

// periodicUnblockFailedEvals periodically unblocks failed, blocked evaluations.
func (s *Server) periodicUnblockFailedEvals(stopCh chan struct{}) {
	ticker := time.NewTicker(failedEvalUnblockInterval)
	defer ticker.Stop()
	for {
		select {
		case <-stopCh:
			return
		case <-ticker.C:
			// Unblock the failed allocations
			s.blockedEvals.UnblockFailed()
		}
	}
}

// revokeLeadership is invoked once we step down as leader.
// This is used to cleanup any state that may be specific to a leader.
func (s *Server) revokeLeadership() error {
	// Disable the plan queue, since we are no longer leader
	s.planQueue.SetEnabled(false)

	// Disable the eval broker, since it is only useful as a leader
	s.evalBroker.SetEnabled(false)

	// Disable the blocked eval tracker, since it is only useful as a leader
	s.blockedEvals.SetEnabled(false)

	// Disable the periodic dispatcher, since it is only useful as a leader
	s.periodicDispatcher.SetEnabled(false)

	// Disable the Vault client as it is only useful as a leader.
	s.vault.SetActive(false)

	// Disable the deployment watcher as it is only useful as a leader.
	if err := s.deploymentWatcher.SetEnabled(false, nil); err != nil {
		return err
	}

	// Clear the heartbeat timers on either shutdown or step down,
	// since we are no longer responsible for TTL expirations.
	if err := s.clearAllHeartbeatTimers(); err != nil {
		s.logger.Printf("[ERR] nomad: clearing heartbeat timers failed: %v", err)
		return err
	}

	// Unpause our worker if we paused previously
	if len(s.workers) > 1 {
		for i := 0; i < len(s.workers)/2; i++ {
			s.workers[i].SetPause(false)
		}
	}
	return nil
}

// reconcile is used to reconcile the differences between Serf
// membership and what is reflected in our strongly consistent store.
func (s *Server) reconcile() error {
	defer metrics.MeasureSince([]string{"nomad", "leader", "reconcile"}, time.Now())
	members := s.serf.Members()
	for _, member := range members {
		if err := s.reconcileMember(member); err != nil {
			return err
		}
	}
	return nil
}

// reconcileMember is used to do an async reconcile of a single serf member
func (s *Server) reconcileMember(member serf.Member) error {
	// Check if this is a member we should handle
	valid, parts := isNomadServer(member)
	if !valid || parts.Region != s.config.Region {
		return nil
	}
	defer metrics.MeasureSince([]string{"nomad", "leader", "reconcileMember"}, time.Now())

	// Do not reconcile ourself
	if member.Name == fmt.Sprintf("%s.%s", s.config.NodeName, s.config.Region) {
		return nil
	}

	var err error
	switch member.Status {
	case serf.StatusAlive:
		err = s.addRaftPeer(member, parts)
	case serf.StatusLeft, StatusReap:
		err = s.removeRaftPeer(member, parts)
	}
	if err != nil {
		s.logger.Printf("[ERR] nomad: failed to reconcile member: %v: %v",
			member, err)
		return err
	}
	return nil
}

// reconcileJobSummaries reconciles the summaries of all the jobs registered in
// the system
// COMPAT 0.4 -> 0.4.1
func (s *Server) reconcileJobSummaries() error {
	index, err := s.fsm.state.LatestIndex()
	if err != nil {
		return fmt.Errorf("unable to read latest index: %v", err)
	}
	s.logger.Printf("[DEBUG] leader: reconciling job summaries at index: %v", index)

	args := &structs.GenericResponse{}
	msg := structs.ReconcileJobSummariesRequestType | structs.IgnoreUnknownTypeFlag
	if _, _, err = s.raftApply(msg, args); err != nil {
		return fmt.Errorf("reconciliation of job summaries failed: %v", err)
	}

	return nil
}

// addRaftPeer is used to add a new Raft peer when a Nomad server joins
func (s *Server) addRaftPeer(m serf.Member, parts *serverParts) error {
	// Do not join ourselfs
	if m.Name == s.config.NodeName {
		s.logger.Printf("[DEBUG] nomad: adding self (%q) as raft peer skipped", m.Name)
		return nil
	}

	// Check for possibility of multiple bootstrap nodes
	if parts.Bootstrap {
		members := s.serf.Members()
		for _, member := range members {
			valid, p := isNomadServer(member)
			if valid && member.Name != m.Name && p.Bootstrap {
				s.logger.Printf("[ERR] nomad: '%v' and '%v' are both in bootstrap mode. Only one node should be in bootstrap mode, not adding Raft peer.", m.Name, member.Name)
				return nil
			}
		}
	}

	// TODO (alexdadgar) - This will need to be changed once we support node IDs.
	addr := (&net.TCPAddr{IP: m.Addr, Port: parts.Port}).String()

	// See if it's already in the configuration. It's harmless to re-add it
	// but we want to avoid doing that if possible to prevent useless Raft
	// log entries.
	configFuture := s.raft.GetConfiguration()
	if err := configFuture.Error(); err != nil {
		s.logger.Printf("[ERR] nomad: failed to get raft configuration: %v", err)
		return err
	}
	for _, server := range configFuture.Configuration().Servers {
		if server.Address == raft.ServerAddress(addr) {
			return nil
		}
	}

	// Attempt to add as a peer
	addFuture := s.raft.AddPeer(raft.ServerAddress(addr))
	if err := addFuture.Error(); err != nil {
		s.logger.Printf("[ERR] nomad: failed to add raft peer: %v", err)
		return err
	} else if err == nil {
		s.logger.Printf("[INFO] nomad: added raft peer: %v", parts)
	}
	return nil
}

// removeRaftPeer is used to remove a Raft peer when a Nomad server leaves
// or is reaped
func (s *Server) removeRaftPeer(m serf.Member, parts *serverParts) error {
	// TODO (alexdadgar) - This will need to be changed once we support node IDs.
	addr := (&net.TCPAddr{IP: m.Addr, Port: parts.Port}).String()

	// See if it's already in the configuration. It's harmless to re-remove it
	// but we want to avoid doing that if possible to prevent useless Raft
	// log entries.
	configFuture := s.raft.GetConfiguration()
	if err := configFuture.Error(); err != nil {
		s.logger.Printf("[ERR] nomad: failed to get raft configuration: %v", err)
		return err
	}
	for _, server := range configFuture.Configuration().Servers {
		if server.Address == raft.ServerAddress(addr) {
			goto REMOVE
		}
	}
	return nil

REMOVE:
	// Attempt to remove as a peer.
	future := s.raft.RemovePeer(raft.ServerAddress(addr))
	if err := future.Error(); err != nil {
		s.logger.Printf("[ERR] nomad: failed to remove raft peer '%v': %v",
			parts, err)
		return err
	}
	return nil
}

// replicateACLPolicies is used to replicate ACL policies from
// the authoritative region to this region.
func (s *Server) replicateACLPolicies(stopCh chan struct{}) {
	req := structs.ACLPolicyListRequest{
		QueryOptions: structs.QueryOptions{
			Region:     s.config.AuthoritativeRegion,
			AllowStale: true,
		},
	}
	limiter := rate.NewLimiter(replicationRateLimit, int(replicationRateLimit))
	s.logger.Printf("[DEBUG] nomad: starting ACL policy replication from authoritative region %q", req.Region)

START:
	for {
		select {
		case <-stopCh:
			return
		default:
			// Rate limit how often we attempt replication
			limiter.Wait(context.Background())

			// Fetch the list of policies
			var resp structs.ACLPolicyListResponse
			req.SecretID = s.ReplicationToken()
			err := s.forwardRegion(s.config.AuthoritativeRegion,
				"ACL.ListPolicies", &req, &resp)
			if err != nil {
				s.logger.Printf("[ERR] nomad: failed to fetch policies from authoritative region: %v", err)
				goto ERR_WAIT
			}

			// Perform a two-way diff
			delete, update := diffACLPolicies(s.State(), req.MinQueryIndex, resp.Policies)

			// Delete policies that should not exist
			if len(delete) > 0 {
				args := &structs.ACLPolicyDeleteRequest{
					Names: delete,
				}
				_, _, err := s.raftApply(structs.ACLPolicyDeleteRequestType, args)
				if err != nil {
					s.logger.Printf("[ERR] nomad: failed to delete policies: %v", err)
					goto ERR_WAIT
				}
			}

			// Fetch any outdated policies
			var fetched []*structs.ACLPolicy
			if len(update) > 0 {
				req := structs.ACLPolicySetRequest{
					Names: update,
					QueryOptions: structs.QueryOptions{
						Region:        s.config.AuthoritativeRegion,
						SecretID:      s.ReplicationToken(),
						AllowStale:    true,
						MinQueryIndex: resp.Index - 1,
					},
				}
				var reply structs.ACLPolicySetResponse
				if err := s.forwardRegion(s.config.AuthoritativeRegion,
					"ACL.GetPolicies", &req, &reply); err != nil {
					s.logger.Printf("[ERR] nomad: failed to fetch policies from authoritative region: %v", err)
					goto ERR_WAIT
				}
				for _, policy := range reply.Policies {
					fetched = append(fetched, policy)
				}
			}

			// Update local policies
			if len(fetched) > 0 {
				args := &structs.ACLPolicyUpsertRequest{
					Policies: fetched,
				}
				_, _, err := s.raftApply(structs.ACLPolicyUpsertRequestType, args)
				if err != nil {
					s.logger.Printf("[ERR] nomad: failed to update policies: %v", err)
					goto ERR_WAIT
				}
			}

			// Update the minimum query index, blocks until there
			// is a change.
			req.MinQueryIndex = resp.Index
		}
	}

ERR_WAIT:
	select {
	case <-time.After(s.config.ReplicationBackoff):
		goto START
	case <-stopCh:
		return
	}
}

// diffACLPolicies is used to perform a two-way diff between the local
// policies and the remote policies to determine which policies need to
// be deleted or updated.
func diffACLPolicies(state *state.StateStore, minIndex uint64, remoteList []*structs.ACLPolicyListStub) (delete []string, update []string) {
	// Construct a set of the local and remote policies
	local := make(map[string][]byte)
	remote := make(map[string]struct{})

	// Add all the local policies
	iter, err := state.ACLPolicies(nil)
	if err != nil {
		panic("failed to iterate local policies")
	}
	for {
		raw := iter.Next()
		if raw == nil {
			break
		}
		policy := raw.(*structs.ACLPolicy)
		local[policy.Name] = policy.Hash
	}

	// Iterate over the remote policies
	for _, rp := range remoteList {
		remote[rp.Name] = struct{}{}

		// Check if the policy is missing locally
		if localHash, ok := local[rp.Name]; !ok {
			update = append(update, rp.Name)

			// Check if policy is newer remotely and there is a hash mis-match.
		} else if rp.ModifyIndex > minIndex && !bytes.Equal(localHash, rp.Hash) {
			update = append(update, rp.Name)
		}
	}

	// Check if policy should be deleted
	for lp := range local {
		if _, ok := remote[lp]; !ok {
			delete = append(delete, lp)
		}
	}
	return
}

// replicateACLTokens is used to replicate global ACL tokens from
// the authoritative region to this region.
func (s *Server) replicateACLTokens(stopCh chan struct{}) {
	req := structs.ACLTokenListRequest{
		GlobalOnly: true,
		QueryOptions: structs.QueryOptions{
			Region:     s.config.AuthoritativeRegion,
			AllowStale: true,
		},
	}
	limiter := rate.NewLimiter(replicationRateLimit, int(replicationRateLimit))
	s.logger.Printf("[DEBUG] nomad: starting ACL token replication from authoritative region %q", req.Region)

START:
	for {
		select {
		case <-stopCh:
			return
		default:
			// Rate limit how often we attempt replication
			limiter.Wait(context.Background())

			// Fetch the list of tokens
			var resp structs.ACLTokenListResponse
			req.SecretID = s.ReplicationToken()
			err := s.forwardRegion(s.config.AuthoritativeRegion,
				"ACL.ListTokens", &req, &resp)
			if err != nil {
				s.logger.Printf("[ERR] nomad: failed to fetch tokens from authoritative region: %v", err)
				goto ERR_WAIT
			}

			// Perform a two-way diff
			delete, update := diffACLTokens(s.State(), req.MinQueryIndex, resp.Tokens)

			// Delete tokens that should not exist
			if len(delete) > 0 {
				args := &structs.ACLTokenDeleteRequest{
					AccessorIDs: delete,
				}
				_, _, err := s.raftApply(structs.ACLTokenDeleteRequestType, args)
				if err != nil {
					s.logger.Printf("[ERR] nomad: failed to delete tokens: %v", err)
					goto ERR_WAIT
				}
			}

			// Fetch any outdated policies.
			var fetched []*structs.ACLToken
			if len(update) > 0 {
				req := structs.ACLTokenSetRequest{
					AccessorIDS: update,
					QueryOptions: structs.QueryOptions{
						Region:        s.config.AuthoritativeRegion,
						SecretID:      s.ReplicationToken(),
						AllowStale:    true,
						MinQueryIndex: resp.Index - 1,
					},
				}
				var reply structs.ACLTokenSetResponse
				if err := s.forwardRegion(s.config.AuthoritativeRegion,
					"ACL.GetTokens", &req, &reply); err != nil {
					s.logger.Printf("[ERR] nomad: failed to fetch tokens from authoritative region: %v", err)
					goto ERR_WAIT
				}
				for _, token := range reply.Tokens {
					fetched = append(fetched, token)
				}
			}

			// Update local tokens
			if len(fetched) > 0 {
				args := &structs.ACLTokenUpsertRequest{
					Tokens: fetched,
				}
				_, _, err := s.raftApply(structs.ACLTokenUpsertRequestType, args)
				if err != nil {
					s.logger.Printf("[ERR] nomad: failed to update tokens: %v", err)
					goto ERR_WAIT
				}
			}

			// Update the minimum query index, blocks until there
			// is a change.
			req.MinQueryIndex = resp.Index
		}
	}

ERR_WAIT:
	select {
	case <-time.After(s.config.ReplicationBackoff):
		goto START
	case <-stopCh:
		return
	}
}

// diffACLTokens is used to perform a two-way diff between the local
// tokens and the remote tokens to determine which tokens need to
// be deleted or updated.
func diffACLTokens(state *state.StateStore, minIndex uint64, remoteList []*structs.ACLTokenListStub) (delete []string, update []string) {
	// Construct a set of the local and remote policies
	local := make(map[string][]byte)
	remote := make(map[string]struct{})

	// Add all the local global tokens
	iter, err := state.ACLTokensByGlobal(nil, true)
	if err != nil {
		panic("failed to iterate local tokens")
	}
	for {
		raw := iter.Next()
		if raw == nil {
			break
		}
		token := raw.(*structs.ACLToken)
		local[token.AccessorID] = token.Hash
	}

	// Iterate over the remote tokens
	for _, rp := range remoteList {
		remote[rp.AccessorID] = struct{}{}

		// Check if the token is missing locally
		if localHash, ok := local[rp.AccessorID]; !ok {
			update = append(update, rp.AccessorID)

			// Check if policy is newer remotely and there is a hash mis-match.
		} else if rp.ModifyIndex > minIndex && !bytes.Equal(localHash, rp.Hash) {
			update = append(update, rp.AccessorID)
		}
	}

	// Check if local token should be deleted
	for lp := range local {
		if _, ok := remote[lp]; !ok {
			delete = append(delete, lp)
		}
	}
	return
<<<<<<< HEAD
}

// replicateSentinelPolicies is used to replicate Sentinel policies from
// the authoritative region to this region.
func (s *Server) replicateSentinelPolicies(stopCh chan struct{}) {
	req := structs.SentinelPolicyListRequest{
		QueryOptions: structs.QueryOptions{
			Region:     s.config.AuthoritativeRegion,
			AllowStale: true,
		},
	}
	limiter := rate.NewLimiter(replicationRateLimit, int(replicationRateLimit))
	s.logger.Printf("[DEBUG] nomad: starting Sentinel policy replication from authoritative region %q", req.Region)

START:
	for {
		select {
		case <-stopCh:
			return
		default:
			// Rate limit how often we attempt replication
			limiter.Wait(context.Background())

			// Fetch the list of policies
			var resp structs.SentinelPolicyListResponse
			req.SecretID = s.ReplicationToken()
			err := s.forwardRegion(s.config.AuthoritativeRegion,
				"Sentinel.ListPolicies", &req, &resp)
			if err != nil {
				s.logger.Printf("[ERR] nomad: failed to fetch policies from authoritative region: %v", err)
				goto ERR_WAIT
			}

			// Perform a two-way diff
			delete, update := diffSentinelPolicies(s.State(), req.MinQueryIndex, resp.Policies)

			// Delete policies that should not exist
			if len(delete) > 0 {
				args := &structs.SentinelPolicyDeleteRequest{
					Names: delete,
				}
				_, _, err := s.raftApply(structs.SentinelPolicyDeleteRequestType, args)
				if err != nil {
					s.logger.Printf("[ERR] nomad: failed to delete policies: %v", err)
					goto ERR_WAIT
				}
			}

			// Fetch any outdated policies
			var fetched []*structs.SentinelPolicy
			if len(update) > 0 {
				req := structs.SentinelPolicySetRequest{
					Names: update,
					QueryOptions: structs.QueryOptions{
						Region:        s.config.AuthoritativeRegion,
						SecretID:      s.ReplicationToken(),
						AllowStale:    true,
						MinQueryIndex: resp.Index - 1,
					},
				}
				var reply structs.SentinelPolicySetResponse
				if err := s.forwardRegion(s.config.AuthoritativeRegion,
					"Sentinel.GetPolicies", &req, &reply); err != nil {
					s.logger.Printf("[ERR] nomad: failed to fetch policies from authoritative region: %v", err)
					goto ERR_WAIT
				}
				for _, policy := range reply.Policies {
					fetched = append(fetched, policy)
				}
			}

			// Update local policies
			if len(fetched) > 0 {
				args := &structs.SentinelPolicyUpsertRequest{
					Policies: fetched,
				}
				_, _, err := s.raftApply(structs.SentinelPolicyUpsertRequestType, args)
				if err != nil {
					s.logger.Printf("[ERR] nomad: failed to update policies: %v", err)
					goto ERR_WAIT
				}
			}

			// Update the minimum query index, blocks until there
			// is a change.
			req.MinQueryIndex = resp.Index
		}
	}

ERR_WAIT:
	select {
	case <-time.After(s.config.ReplicationBackoff):
		goto START
	case <-stopCh:
		return
	}
}

// diffSentinelPolicies is used to perform a two-way diff between the local
// policies and the remote policies to determine which policies need to
// be deleted or updated.
func diffSentinelPolicies(state *state.StateStore, minIndex uint64, remoteList []*structs.SentinelPolicyListStub) (delete []string, update []string) {
	// Construct a set of the local and remote policies
	local := make(map[string][]byte)
	remote := make(map[string]struct{})

	// Add all the local policies
	iter, err := state.SentinelPolicies(nil)
	if err != nil {
		panic("failed to iterate local policies")
	}
	for {
		raw := iter.Next()
		if raw == nil {
			break
		}
		policy := raw.(*structs.SentinelPolicy)
		local[policy.Name] = policy.Hash
	}

	// Iterate over the remote policies
	for _, rp := range remoteList {
		remote[rp.Name] = struct{}{}

		// Check if the policy is missing locally
		if localHash, ok := local[rp.Name]; !ok {
			update = append(update, rp.Name)

			// Check if policy is newer remotely and there is a hash mis-match.
		} else if rp.ModifyIndex > minIndex && !bytes.Equal(localHash, rp.Hash) {
			update = append(update, rp.Name)
		}
	}

	// Check if policy should be deleted
	for lp := range local {
		if _, ok := remote[lp]; !ok {
			delete = append(delete, lp)
		}
	}
	return
=======
>>>>>>> 1dc79e07
}<|MERGE_RESOLUTION|>--- conflicted
+++ resolved
@@ -202,10 +202,7 @@
 	if s.config.ACLEnabled && s.config.Region != s.config.AuthoritativeRegion {
 		go s.replicateACLPolicies(stopCh)
 		go s.replicateACLTokens(stopCh)
-<<<<<<< HEAD
 		go s.replicateSentinelPolicies(stopCh)
-=======
->>>>>>> 1dc79e07
 	}
 	return nil
 }
@@ -955,7 +952,6 @@
 		}
 	}
 	return
-<<<<<<< HEAD
 }
 
 // replicateSentinelPolicies is used to replicate Sentinel policies from
@@ -1097,6 +1093,4 @@
 		}
 	}
 	return
-=======
->>>>>>> 1dc79e07
 }